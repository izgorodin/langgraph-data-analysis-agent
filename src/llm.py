--- conflicted
+++ resolved
@@ -4,13 +4,7 @@
 while delegating to the new LLM provider infrastructure.
 """
 
-<<<<<<< HEAD
 from __future__ import annotations
-
-=======
-
-from __future__ import annotations
->>>>>>> 0f35770b
 from typing import Optional
 
 # Expose underlying client for legacy tests that patch src.llm.genai
