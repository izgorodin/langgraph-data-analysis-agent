import os
<<<<<<< HEAD
from dataclasses import dataclass, field
=======
from dataclasses import dataclass

>>>>>>> b80074a8
from dotenv import load_dotenv

load_dotenv()


@dataclass
class Settings:
<<<<<<< HEAD
    google_api_key: str = field(default_factory=lambda: os.getenv("GOOGLE_API_KEY", ""))
    bq_project: str = field(default_factory=lambda: os.getenv("BIGQUERY_PROJECT", ""))
    bq_location: str = field(default_factory=lambda: os.getenv("BIGQUERY_LOCATION", "US"))
    dataset_id: str = field(default_factory=lambda: os.getenv("DATASET_ID", "bigquery-public-data.thelook_ecommerce"))
    allowed_tables: tuple[str, ...] = field(default_factory=lambda: tuple(t.strip() for t in os.getenv("ALLOWED_TABLES", "orders,order_items,products,users").split(",")))
    max_bytes_billed: int = field(default_factory=lambda: int(os.getenv("MAX_BYTES_BILLED", "100000000")))
    model_name: str = field(default_factory=lambda: os.getenv("MODEL_NAME", "gemini-1.5-pro"))
    aws_region: str = field(default_factory=lambda: os.getenv("AWS_REGION", "eu-west-1"))
    bedrock_model_id: str = field(default_factory=lambda: os.getenv("BEDROCK_MODEL_ID", ""))
=======
    google_api_key: str = os.getenv("GOOGLE_API_KEY", "")
    bq_project: str = os.getenv("BIGQUERY_PROJECT", "")
    bq_location: str = os.getenv("BIGQUERY_LOCATION", "US")
    dataset_id: str = os.getenv("DATASET_ID", "bigquery-public-data.thelook_ecommerce")
    allowed_tables: tuple[str, ...] = tuple(
        t.strip()
        for t in os.getenv("ALLOWED_TABLES", "orders,order_items,products,users").split(
            ","
        )
    )
    max_bytes_billed: int = int(os.getenv("MAX_BYTES_BILLED", "100000000"))
    model_name: str = os.getenv("MODEL_NAME", "gemini-1.5-pro")
    aws_region: str = os.getenv("AWS_REGION", "eu-west-1")
    bedrock_model_id: str = os.getenv("BEDROCK_MODEL_ID", "")
>>>>>>> b80074a8


settings = Settings()<|MERGE_RESOLUTION|>--- conflicted
+++ resolved
@@ -1,10 +1,5 @@
 import os
-<<<<<<< HEAD
-from dataclasses import dataclass, field
-=======
 from dataclasses import dataclass
-
->>>>>>> b80074a8
 from dotenv import load_dotenv
 
 load_dotenv()
@@ -12,17 +7,6 @@
 
 @dataclass
 class Settings:
-<<<<<<< HEAD
-    google_api_key: str = field(default_factory=lambda: os.getenv("GOOGLE_API_KEY", ""))
-    bq_project: str = field(default_factory=lambda: os.getenv("BIGQUERY_PROJECT", ""))
-    bq_location: str = field(default_factory=lambda: os.getenv("BIGQUERY_LOCATION", "US"))
-    dataset_id: str = field(default_factory=lambda: os.getenv("DATASET_ID", "bigquery-public-data.thelook_ecommerce"))
-    allowed_tables: tuple[str, ...] = field(default_factory=lambda: tuple(t.strip() for t in os.getenv("ALLOWED_TABLES", "orders,order_items,products,users").split(",")))
-    max_bytes_billed: int = field(default_factory=lambda: int(os.getenv("MAX_BYTES_BILLED", "100000000")))
-    model_name: str = field(default_factory=lambda: os.getenv("MODEL_NAME", "gemini-1.5-pro"))
-    aws_region: str = field(default_factory=lambda: os.getenv("AWS_REGION", "eu-west-1"))
-    bedrock_model_id: str = field(default_factory=lambda: os.getenv("BEDROCK_MODEL_ID", ""))
-=======
     google_api_key: str = os.getenv("GOOGLE_API_KEY", "")
     bq_project: str = os.getenv("BIGQUERY_PROJECT", "")
     bq_location: str = os.getenv("BIGQUERY_LOCATION", "US")
@@ -37,7 +21,6 @@
     model_name: str = os.getenv("MODEL_NAME", "gemini-1.5-pro")
     aws_region: str = os.getenv("AWS_REGION", "eu-west-1")
     bedrock_model_id: str = os.getenv("BEDROCK_MODEL_ID", "")
->>>>>>> b80074a8
 
 
 settings = Settings()