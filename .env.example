# Google AI Studio / Gemini
# NEVER commit real keys. Use placeholders here and set real values only in your local .env or CI secrets.
GOOGLE_API_KEY=
# New LGDA format (recommended)
LGDA_GEMINI_API_KEY=
LGDA_GEMINI_PROJECT_ID=

# BigQuery
BIGQUERY_PROJECT=
BIGQUERY_LOCATION=US
DATASET_ID=bigquery-public-data.thelook_ecommerce
ALLOWED_TABLES=orders,order_items,products,users
MAX_BYTES_BILLED=100000000
<<<<<<< HEAD
# New LGDA format (recommended) 
LGDA_BIGQUERY_PROJECT_ID=
LGDA_BIGQUERY_LOCATION=US
LGDA_BIGQUERY_DATASET=bigquery-public-data.thelook_ecommerce
LGDA_ALLOWED_TABLES=orders,order_items,products,users
LGDA_SQL_MAX_LIMIT=1000

# Optional BigQuery credentials (choose ONE)
# 1) Base64-encoded service account JSON
BIGQUERY_CREDENTIALS_JSON=
LGDA_BIGQUERY_CREDENTIALS_JSON=
# 2) Or path to service account JSON (standard Google variable)
# GOOGLE_APPLICATION_CREDENTIALS=/path/to/key.json
LGDA_BIGQUERY_CREDENTIALS=/path/to/key.json
=======
# Optional BigQuery credentials (choose ONE)
# 1) Base64-encoded service account JSON
BIGQUERY_CREDENTIALS_JSON=
# 2) Or path to service account JSON (standard Google variable)
# GOOGLE_APPLICATION_CREDENTIALS=/path/to/key.json
>>>>>>> 0f35770b

# Model Name (primary: Gemini per spec)
MODEL_NAME=gemini-1.5-pro
# New LGDA format (recommended)
LGDA_LLM_PRIMARY=gemini
LGDA_LLM_FALLBACK=bedrock

# Environment & Logging (LGDA format)
LGDA_ENVIRONMENT=development
LGDA_DEBUG=false
LGDA_LOG_LEVEL=INFO

# Development settings
LGDA_USE_MOCK_LLM=false
LGDA_USE_MOCK_BQ=true

# Optional Bedrock fallback
AWS_REGION=eu-west-1
BEDROCK_MODEL_ID=
<<<<<<< HEAD
# New LGDA format (recommended)
LGDA_BEDROCK_REGION=us-east-1

# Optional NVIDIA (OpenAI-compatible) provider
=======

# NVIDIA (OpenAI-compatible) provider
>>>>>>> 0f35770b
NVIDIA_API_KEY=
NVIDIA_BASE_URL=https://integrate.api.nvidia.com/v1
NVIDIA_MODEL=openai/gpt-oss-120b<|MERGE_RESOLUTION|>--- conflicted
+++ resolved
@@ -1,5 +1,4 @@
 # Google AI Studio / Gemini
-# NEVER commit real keys. Use placeholders here and set real values only in your local .env or CI secrets.
 GOOGLE_API_KEY=
 # New LGDA format (recommended)
 LGDA_GEMINI_API_KEY=
@@ -11,7 +10,6 @@
 DATASET_ID=bigquery-public-data.thelook_ecommerce
 ALLOWED_TABLES=orders,order_items,products,users
 MAX_BYTES_BILLED=100000000
-<<<<<<< HEAD
 # New LGDA format (recommended) 
 LGDA_BIGQUERY_PROJECT_ID=
 LGDA_BIGQUERY_LOCATION=US
@@ -26,15 +24,8 @@
 # 2) Or path to service account JSON (standard Google variable)
 # GOOGLE_APPLICATION_CREDENTIALS=/path/to/key.json
 LGDA_BIGQUERY_CREDENTIALS=/path/to/key.json
-=======
-# Optional BigQuery credentials (choose ONE)
-# 1) Base64-encoded service account JSON
-BIGQUERY_CREDENTIALS_JSON=
-# 2) Or path to service account JSON (standard Google variable)
-# GOOGLE_APPLICATION_CREDENTIALS=/path/to/key.json
->>>>>>> 0f35770b
 
-# Model Name (primary: Gemini per spec)
+# Model
 MODEL_NAME=gemini-1.5-pro
 # New LGDA format (recommended)
 LGDA_LLM_PRIMARY=gemini
@@ -45,22 +36,13 @@
 LGDA_DEBUG=false
 LGDA_LOG_LEVEL=INFO
 
-# Development settings
-LGDA_USE_MOCK_LLM=false
-LGDA_USE_MOCK_BQ=true
-
 # Optional Bedrock fallback
 AWS_REGION=eu-west-1
 BEDROCK_MODEL_ID=
-<<<<<<< HEAD
 # New LGDA format (recommended)
 LGDA_BEDROCK_REGION=us-east-1
 
 # Optional NVIDIA (OpenAI-compatible) provider
-=======
-
-# NVIDIA (OpenAI-compatible) provider
->>>>>>> 0f35770b
 NVIDIA_API_KEY=
 NVIDIA_BASE_URL=https://integrate.api.nvidia.com/v1
 NVIDIA_MODEL=openai/gpt-oss-120b